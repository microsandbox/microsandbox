[workspace]
members = [
    "microsandbox-utils",
    "microsandbox-core",
    "microsandbox-portal",
    "microsandbox-server",
    "microsandbox-cli",
]
exclude = ["sdk/rust"]
resolver = "2"

[workspace.package]
authors = ["Team MicroSandbox <team@microsandbox.dev>"]
repository = "https://github.com/microsandbox/microsandbox"
version = "0.2.5"
license = "Apache-2.0"
edition = "2021"


[workspace.dependencies]
async-stream = "0.3"
async-trait = "0.1"
base64 = "0.22"
dirs = "6.0"
hex = "0.4"
libc = "0.2"
nix = "0.29" # Cannot upgrade to 0.30 because pty no longer works correctly. Yet to investigate properly.
axum = "0.8"
bytes = "1.9"
serde = { version = "1.0", features = ["derive"] }
serde_json = "1.0"
structstruck = "0.5"
xattr = "1.3"
sha2 = "0.10"
thiserror = "2.0"
anyhow = "1.0"
futures = "0.3"
tokio = { version = "1.42", features = ["full"] }
tokio-util = { version = "0.7", features = ["io"] }
dotenvy = "0.15"
tracing = "0.1"
tracing-subscriber = "0.3"
clap = { version = "4.5", features = ["color", "derive"] }
getset = "0.1"
procspawn = "1.0"
rand = "0.9"
reqwest = { version = "0.12", default-features = false, features = ["stream", "json", "rustls-tls-webpki-roots"] }
reqwest-middleware = "0.3" # Cannot upgrade to 0.4 due to https://github.com/TrueLayer/reqwest-middleware/issues/204
reqwest-retry = "0.6"      # Cannot upgrade to 0.7 due to https://github.com/TrueLayer/reqwest-middleware/issues/204
microsandbox-utils = { version = "0.2.5", path = "./microsandbox-utils" }
microsandbox-core = { version = "0.2.5", path = "./microsandbox-core" }
microsandbox-server = { version = "0.2.5", path = "./microsandbox-server" }
multihash = "0.19"
multihash-codetable = "0.1"
chrono = { version = "0.4", features = ["serde"] }
criterion = "0.5"
tempfile = "3.15"
test-log = "0.2"
typed-path = "0.11"
tower = { version = "0.5" }
tower-http = { version = "0.6.2", features = ["cors"] }
toml = "0.8"
typed-builder = "0.21"
uuid = { version = "1.11", features = ["v4"] }
pretty-error-debug = "0.3"
sqlx = { version = "0.8", features = ["sqlite", "runtime-tokio-rustls"] }
serde_yaml = "0.9"
regex = "1.10"
async-recursion = "1.1"
cfg-if = "1.0"
nfsserve = "0.10"
intaglio = "1.10"
uzers = "0.12"
console = "0.15"
indicatif = "0.17"
jsonwebtoken = "9.3"
atty = "0.2"
crossterm = { version = "0.29.0", features = ["events"] }
once_cell = "1.19"
<<<<<<< HEAD

=======
tar = "0.4"
flate2 = "1.0"
>>>>>>> 5194583d
<|MERGE_RESOLUTION|>--- conflicted
+++ resolved
@@ -77,9 +77,5 @@
 atty = "0.2"
 crossterm = { version = "0.29.0", features = ["events"] }
 once_cell = "1.19"
-<<<<<<< HEAD
-
-=======
 tar = "0.4"
-flate2 = "1.0"
->>>>>>> 5194583d
+flate2 = "1.0"