--- conflicted
+++ resolved
@@ -118,11 +118,7 @@
         ));
     };
 
-<<<<<<< HEAD
-    tracing::debug!("original sandbox_config: {:#?}", sandbox_config);
-=======
     tracing::debug!("Original sandbox config: {:#?}", sandbox_config);
->>>>>>> 7b92d37f
 
     // Sandbox database path
     let sandbox_db_path = menv_path.join(SANDBOX_DB_FILENAME);
@@ -560,7 +556,6 @@
             fs::remove_dir_all(&rw_scripts_dir).await?;
         }
 
-<<<<<<< HEAD
         // Patch with sandbox scripts
         rootfs::patch_with_sandbox_scripts(&script_dir, scripts, sandbox_config.get_shell())
             .await?;
@@ -571,9 +566,6 @@
             tracing::info!("patching with {} volume mounts", volumes.len());
             rootfs::patch_with_virtiofs_mounts(&patch_dir, volumes).await?;
         }
-=======
-        rootfs::patch_with_sandbox_scripts(&script_dir, scripts, &sandbox_config.shell).await?;
->>>>>>> 7b92d37f
     } else {
         tracing::info!("skipping sandbox patch - config unchanged");
     }
