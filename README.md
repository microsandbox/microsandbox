--- conflicted
+++ resolved
@@ -25,102 +25,4 @@
 </div>
 
 > [!WARNING]
-<<<<<<< HEAD
-> This project is currently undergoing significant architectural changes and active development. As a result, comprehensive documentation and a detailed README will be provided once the core components stabilize. Stay tuned for updates.
-
-## 🗺️ Project Roadmap
-
-<div align="center">
-
-**Project Status**
-
-</div>
-
-<div align="center">
-
-<kbd>⬜️ Planning</kbd> <kbd>🟨 In Progress</kbd> <kbd>✅ Shipped</kbd>
-
-</div>
-
-<div align="center">
-
-| Category          | Component              | Status | Description                                              |
-| :---------------- | :--------------------- | :----: | :------------------------------------------------------- |
-| **🎯 Core**       |
-|                   | **Configuration**      |   🟨   | YAML-based sandbox and project configuration             |
-|                   | • Validation           |  ⬜️   | Configuration schema validation and verification         |
-|                   | • Import               |  ⬜️   | External component configuration imports                 |
-|                   | **Networking**         |  ⬜️   | Sandbox network management and isolation                 |
-|                   | • IP Assignment        |  ⬜️   | Subnet (10.0.0.0/8) and IP management for sandbox groups |
-|                   | • Packet Filtering     |  ⬜️   | Network reach control (local/public/any/none)            |
-|                   | **Orchestration**      |  ⬜️   | Sandbox lifecycle and resource management                |
-|                   | • Build Steps          |  ⬜️   | Image build pipeline and artifact management             |
-|                   | • Sandbox provisioning |  ⬜️   | libkrun-based microVM provisioning                       |
-|                   | • Sandbox Groups       |  ⬜️   | Shared network, volume and env management                |
-| **🛠️ CLI Tools**  |
-|                   | **monocore CLI**       |   🟨   | Project and sandbox management interface                 |
-|                   | • `init`               |   ✅   | Project initialization                                   |
-|                   | • `add`                |  ⬜️   | Add sandboxes, builds, or groups to project              |
-|                   | • `remove`             |  ⬜️   | Remove project components                                |
-|                   | • `list`               |  ⬜️   | List sandboxes, builds, or groups                        |
-|                   | • `log`                |  ⬜️   | View component logs with filtering                       |
-|                   | • `tree`               |  ⬜️   | Display component layer hierarchy                        |
-|                   | • `run`                |   ✅   | Execute defined component scripts                        |
-|                   | • `start`              |  ⬜️   | Execute component start scripts                          |
-|                   | • `shell`              |  ⬜️   | Interactive sandbox shell access                         |
-|                   | • `tmp`                |  ⬜️   | Temporary sandbox creation from images                   |
-|                   | • `install`            |  ⬜️   | Global installation of image scripts                     |
-|                   | • `uninstall`          |  ⬜️   | Remove globally installed scripts                        |
-|                   | • `apply`              |  ⬜️   | Apply configuration to running sandboxes                 |
-|                   | • `up`                 |  ⬜️   | Start sandboxes or groups                                |
-|                   | • `down`               |  ⬜️   | Stop sandboxes or groups                                 |
-|                   | • `status`             |  ⬜️   | View sandbox runtime status                              |
-|                   | • `clean`              |  ⬜️   | Clean sandbox and project data                           |
-|                   | • `build`              |  ⬜️   | Build images from configurations                         |
-|                   | • `pull`               |   🟨   | Pull OCI images from registries                          |
-|                   | • `push`               |  ⬜️   | Push images to OCI registries                            |
-|                   | • `self`               |  ⬜️   | Manage monocore installation and updates                 |
-|                   | • `deploy`             |  ⬜️   | Cloud deployment of sandboxes                            |
-|                   | • `serve`              |  ⬜️   | Run sandbox orchestration server                         |
-|                   | **monofs CLI**         |   🟨   | Versioned filesystem management interface                |
-|                   | • `init`               |   ✅   | Initialize versioned filesystem at mount point           |
-|                   | • `tmp`                |  ⬜️   | Create temporary versioned filesystem                    |
-|                   | • `clone`              |  ⬜️   | Clone existing versioned filesystem                      |
-|                   | • `sync`               |  ⬜️   | Synchronize filesystems (backup/raft/crdt)               |
-|                   | • `rev`                |  ⬜️   | View filesystem revision history                         |
-|                   | • `tag`                |  ⬜️   | Create named tags for revisions                          |
-|                   | • `checkout`           |  ⬜️   | Switch to specific revision                              |
-|                   | • `diff`               |  ⬜️   | Compare filesystem revisions                             |
-|                   | • `detach`             |   ✅   | Safely unmount filesystem and stop NFS server            |
-| **🐋 OCI**        |
-|                   | **OverlayFS**          |   ✅   | OverlayFS implementation on macOS                        |
-|                   | • Core                 |   ✅   | Core implementation of the OverlayFS                     |
-|                   | • NFS                  |   ✅   | Network File System server implementation                |
-|                   | • NativeFS             |   ✅   | Native filesystem implementation                         |
-|                   | • virtiofs             |  ⬜️   | libkrun virtiofs implementation                          |
-|                   | Sandboxes Registry     |  ⬜️   | Container sandboxing registry implementation             |
-|                   | Docker Registry        |   ✅   | Integration with Docker registry                         |
-|                   | ghcr Registry          |  ⬜️   | Integration with GitHub Container Registry               |
-|                   | Quay Registry          |  ⬜️   | Integration with Red Hat Quay registry                   |
-| **🔌 SDK**        |
-|                   | Python SDK             |  ⬜️   | Sandbox orchestration with Python                        |
-|                   | TypeScript SDK         |  ⬜️   | Sandbox orchestration with TypeScript                    |
-| **🌍 REST API**   |
-|                   | Orchestration API      |  ⬜️   | Orchestration API implementation                         |
-| **📂 monofs**     |
-|                   | Chunking               |   ✅   | Content-based chunking for efficient storage             |
-|                   | Versioning             |   ✅   | File and directory versioning support                    |
-|                   | NFS Server             |   ✅   | Network File System server implementation                |
-|                   | Compression            |  ⬜️   | Data compression for storage efficiency                  |
-|                   | Backup Sync            |  ⬜️   | Automated backup synchronization                         |
-|                   | Raft Sync              |  ⬜️   | Distributed consensus using Raft                         |
-|                   | Merkle CRDT Sync       |  ⬜️   | Conflict-free replicated data types with Merkle trees    |
-|                   | E2E Encryption         |  ⬜️   | End-to-end encryption for secure storage                 |
-| **⚡ Serverless** |
-|                   | Legacy Support         |  ⬜️   | Serverless-like behavior for legacy applications         |
-|                   | Handlers               |  ⬜️   | Function handlers and routing                            |
-
-</div>
-=======
-> This project is currently undergoing significant architectural changes and active development. As a result, comprehensive documentation and a detailed README will be provided once the core components stabilize. Stay tuned for updates.
->>>>>>> 8366c964
+> This project is currently undergoing significant architectural changes and active development. As a result, comprehensive documentation and a detailed README will be provided once the core components stabilize. Stay tuned for updates.